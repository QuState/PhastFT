use std::env;
use std::str::FromStr;

<<<<<<< HEAD
use phastft::fft::r2c_fft_f64;
use phastft::fft_64;
use phastft::planner::Direction;

#[allow(dead_code)]
fn benchmark_fft(num_qubits: usize) {
    let n = 1 << num_qubits;
    let mut reals: Vec<f64> = (1..=n).map(|i| i as f64).collect();
    let mut imags: Vec<f64> = (1..=n).map(|i| i as f64).collect();
    fft_64(&mut reals, &mut imags, Direction::Forward);
=======
use utilities::gen_random_signal;

use phastft::fft_64_with_opts_and_plan;
use phastft::options::Options;
use phastft::planner::{Direction, Planner64};

fn benchmark_fft_64(n: usize) {
    let big_n = 1 << n;
    let mut reals = vec![0.0; big_n];
    let mut imags = vec![0.0; big_n];
    gen_random_signal(&mut reals, &mut imags);

    let planner = Planner64::new(reals.len(), Direction::Forward);
    let opts = Options::guess_options(reals.len());

    fft_64_with_opts_and_plan(&mut reals, &mut imags, &opts, &planner);
>>>>>>> 08eedcb6
}

fn benchmark_r2c_fft(n: usize) {
    let big_n = 1 << n;
    let reals: Vec<f64> = (1..=big_n).map(|i| i as f64).collect();
    let mut output_re = vec![0.0; big_n];
    let mut output_im = vec![0.0; big_n];
    r2c_fft_f64(&reals, &mut output_re, &mut output_im);
}

fn main() {
    let args: Vec<String> = env::args().collect();
    assert_eq!(args.len(), 2, "Usage {} <n>", args[0]);

    let n = usize::from_str(&args[1]).unwrap();
<<<<<<< HEAD
    // benchmark_fft(n);
    benchmark_r2c_fft(n);
=======

    benchmark_fft_64(n);
>>>>>>> 08eedcb6
}<|MERGE_RESOLUTION|>--- conflicted
+++ resolved
@@ -1,18 +1,10 @@
 use std::env;
 use std::str::FromStr;
 
-<<<<<<< HEAD
 use phastft::fft::r2c_fft_f64;
 use phastft::fft_64;
 use phastft::planner::Direction;
 
-#[allow(dead_code)]
-fn benchmark_fft(num_qubits: usize) {
-    let n = 1 << num_qubits;
-    let mut reals: Vec<f64> = (1..=n).map(|i| i as f64).collect();
-    let mut imags: Vec<f64> = (1..=n).map(|i| i as f64).collect();
-    fft_64(&mut reals, &mut imags, Direction::Forward);
-=======
 use utilities::gen_random_signal;
 
 use phastft::fft_64_with_opts_and_plan;
@@ -29,7 +21,6 @@
     let opts = Options::guess_options(reals.len());
 
     fft_64_with_opts_and_plan(&mut reals, &mut imags, &opts, &planner);
->>>>>>> 08eedcb6
 }
 
 fn benchmark_r2c_fft(n: usize) {
@@ -45,11 +36,6 @@
     assert_eq!(args.len(), 2, "Usage {} <n>", args[0]);
 
     let n = usize::from_str(&args[1]).unwrap();
-<<<<<<< HEAD
-    // benchmark_fft(n);
     benchmark_r2c_fft(n);
-=======
-
-    benchmark_fft_64(n);
->>>>>>> 08eedcb6
+    // benchmark_fft_64(n);
 }