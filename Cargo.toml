--- conflicted
+++ resolved
@@ -23,13 +23,9 @@
 [dev-dependencies]
 criterion = "0.5.1"
 fftw = "0.8.0"
-<<<<<<< HEAD
-criterion = "0.5.1"
 realfft = "3.3.0"
-=======
 rand = "0.8.5"
 utilities = { path = "utilities" }
->>>>>>> 08eedcb6
 
 [[bench]]
 name = "bench"
