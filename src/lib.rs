#![doc = include_str!("../README.md")]
#![warn(clippy::complexity)]
#![warn(missing_docs)]
#![warn(clippy::style)]
#![warn(clippy::correctness)]
#![warn(clippy::suspicious)]
#![warn(clippy::perf)]
#![forbid(unsafe_code)]
#![feature(portable_simd, avx512_target_feature)]

#[cfg(feature = "complex-nums")]
use num_complex::Complex;
#[cfg(feature = "complex-nums")]
use num_traits::Float;

use crate::cobra::cobra_apply;
use crate::kernels::{
    fft_32_chunk_n_simd, fft_64_chunk_n_simd, fft_chunk_2, fft_chunk_4, fft_chunk_n,
};
use crate::options::Options;
use crate::planner::{Direction, Planner32, Planner64};
use crate::twiddles::filter_twiddles;

pub mod cobra;
mod kernels;
pub mod options;
pub mod planner;
mod twiddles;

macro_rules! impl_fft_for {
    ($func_name:ident, $precision:ty, $planner:ty, $opts_and_plan:ident) => {
        /// FFT -- Decimation in Frequency. This is just the decimation-in-time algorithm, reversed.
        /// This call to FFT is run, in-place.
        /// The input should be provided in normal order, and then the modified input is bit-reversed.
        ///
        /// # Panics
        ///
        /// Panics if `reals.len() != imags.len()`, or if the input length is _not_ a power of 2.
        ///
        /// ## References
        /// <https://inst.eecs.berkeley.edu/~ee123/sp15/Notes/Lecture08_FFT_and_SpectAnalysis.key.pdf>
        pub fn $func_name(
            reals: &mut [$precision],
            imags: &mut [$precision],
            direction: Direction,
        ) {
            assert_eq!(
                reals.len(),
                imags.len(),
                "real and imaginary inputs must be of equal size, but got: {} {}",
                reals.len(),
                imags.len()
            );

            let mut planner = <$planner>::new(reals.len(), Direction::Forward);
            assert!(
                planner.num_twiddles().is_power_of_two()
                    && planner.num_twiddles() == reals.len() / 2
            );

            let opts = Options::guess_options(reals.len());

            match direction {
                Direction::Reverse => {
                    for z_im in imags.iter_mut() {
                        *z_im = -*z_im;
                    }
                }
                _ => (),
            }

            $opts_and_plan(reals, imags, &opts, &mut planner);

            match direction {
                Direction::Reverse => {
                    let scaling_factor = (reals.len() as $precision).recip();
                    for (z_re, z_im) in reals.iter_mut().zip(imags.iter_mut()) {
                        *z_re *= scaling_factor;
                        *z_im *= -scaling_factor;
                    }
                }
                _ => (),
            }
        }
    };
}

impl_fft_for!(fft_64, f64, Planner64, fft_64_with_opts_and_plan);
impl_fft_for!(fft_32, f32, Planner32, fft_32_with_opts_and_plan);

#[cfg(feature = "complex-nums")]
macro_rules! impl_fft_interleaved_for {
    ($func_name:ident, $precision:ty, $fft_func:ident) => {
        /// FFT Interleaved -- this is an alternative to [`fft_64`]/[`fft_32`] in the case where
        /// the input data is a array of [`num_complex::Complex`].
        ///
        /// The input should be provided in normal order, and then the modified input is
        /// bit-reversed.
        ///
        /// ## References
        /// <https://inst.eecs.berkeley.edu/~ee123/sp15/Notes/Lecture08_FFT_and_SpectAnalysis.key.pdf>
        pub fn $func_name(signal: &mut [Complex<$precision>], direction: Direction) {
            let (mut reals, mut imags) = separate_re_im(signal);
            $fft_func(&mut reals, &mut imags, direction);
            signal.copy_from_slice(&combine_re_im(&reals, &imags))
        }
    };
}

#[cfg(feature = "complex-nums")]
impl_fft_interleaved_for!(fft_32_interleaved, f32, fft_32);
#[cfg(feature = "complex-nums")]
impl_fft_interleaved_for!(fft_64_interleaved, f64, fft_64);

macro_rules! impl_fft_with_opts_and_plan_for {
    ($func_name:ident, $precision:ty, $planner:ty, $simd_butterfly_kernel:ident, $lanes:literal) => {
        /// Same as [fft], but also accepts [`Options`] that control optimization strategies, as well as
        /// a [`Planner`] in the case that this FFT will need to be run multiple times.
        ///
        /// `fft` automatically guesses the best strategy for a given input,
        /// so you only need to call this if you are tuning performance for a specific hardware platform.
        ///
        /// In addition, `fft` automatically creates a planner to be used. In the case that you plan
        /// on running an FFT many times on inputs of the same size, use this function with the pre-built
        /// [`Planner`].
        ///
        /// # Panics
        ///
        /// Panics if `reals.len() != imags.len()`, or if the input length is _not_ a power of 2.
        #[multiversion::multiversion(
                                    targets("x86_64+avx512f+avx512bw+avx512cd+avx512dq+avx512vl", // x86_64-v4
                                            "x86_64+avx2+fma", // x86_64-v3
                                            "x86_64+sse4.2", // x86_64-v2
                                            "x86+avx512f+avx512bw+avx512cd+avx512dq+avx512vl",
                                            "x86+avx2+fma",
                                            "x86+sse4.2",
                                            "x86+sse2",
        ))]
        pub fn $func_name(
            reals: &mut [$precision],
            imags: &mut [$precision],
            opts: &Options,
            planner: &mut $planner,
        ) {
            assert!(reals.len() == imags.len() && reals.len().is_power_of_two());
            let n: usize = reals.len().ilog2() as usize;

            let twiddles_re = &mut planner.twiddles_re;
            let twiddles_im = &mut planner.twiddles_im;

            // We shouldn't be able to execute FFT if the # of twiddles isn't equal to the distance
            // between pairs
            assert!(twiddles_re.len() == reals.len() / 2 && twiddles_im.len() == imags.len() / 2);

            for t in (0..n).rev() {
                let dist = 1 << t;
                let chunk_size = dist << 1;

                if chunk_size > 4 {
                    if t < n - 1 {
                        filter_twiddles(twiddles_re, twiddles_im);
                    }
                    if chunk_size >= $lanes * 2 {
                        $simd_butterfly_kernel(reals, imags, twiddles_re, twiddles_im, dist);
                    } else {
                        fft_chunk_n(reals, imags, twiddles_re, twiddles_im, dist);
                    }
                } else if chunk_size == 2 {
                    fft_chunk_2(reals, imags);
                } else if chunk_size == 4 {
                    fft_chunk_4(reals, imags);
                }
            }

            if opts.multithreaded_bit_reversal {
                std::thread::scope(|s| {
                    s.spawn(|| cobra_apply(reals, n));
                    s.spawn(|| cobra_apply(imags, n));
                });
            } else {
                cobra_apply(reals, n);
                cobra_apply(imags, n);
            }
        }
    };
}

impl_fft_with_opts_and_plan_for!(
    fft_64_with_opts_and_plan,
    f64,
    Planner64,
    fft_64_chunk_n_simd,
    8
);

impl_fft_with_opts_and_plan_for!(
    fft_32_with_opts_and_plan,
    f32,
    Planner32,
    fft_32_chunk_n_simd,
    16
);

/// Utility function to separate interleaved format signals (i.e., Vector of Complex Number Structs)
/// into separate vectors for the corresponding real and imaginary components.
#[cfg(feature = "complex-nums")]
pub fn separate_re_im<T: Float>(signal: &[Complex<T>]) -> (Vec<T>, Vec<T>) {
    signal.iter().map(|z| (z.re, z.im)).unzip()
}

/// Utility function to combine separate vectors of real and imaginary components
/// into a single vector of Complex Number Structs.
///
/// # Panics
///
/// Panics if `reals.len() != imags.len()`.
#[cfg(feature = "complex-nums")]
pub fn combine_re_im<T: Float>(reals: &[T], imags: &[T]) -> Vec<Complex<T>> {
    assert_eq!(reals.len(), imags.len());

    reals
        .iter()
        .zip(imags.iter())
        .map(|(z_re, z_im)| Complex::new(*z_re, *z_im))
        .collect()
}

#[cfg(test)]
mod tests {
    use std::ops::Range;

    use utilities::assert_float_closeness;
    use utilities::rustfft::num_complex::Complex;
    use utilities::rustfft::FftPlanner;

    use super::*;

    #[cfg(feature = "complex-nums")]
    #[test]
    fn test_separate_and_combine_re_im() {
        let complex_vec = vec![
            Complex::new(1.0, 2.0),
            Complex::new(3.0, 4.0),
            Complex::new(5.0, 6.0),
            Complex::new(7.0, 8.0),
        ];

        let (reals, imags) = separate_re_im(&complex_vec);

        let recombined_vec = combine_re_im(&reals, &imags);

        assert_eq!(complex_vec, recombined_vec);
    }

    macro_rules! non_power_of_2_planner {
        ($test_name:ident, $planner:ty) => {
            #[should_panic]
            #[test]
            fn $test_name() {
                let num_points = 5;

                // this test _should_ always fail at this stage
                let _ = <$planner>::new(num_points, Direction::Forward);
            }
        };
    }

    non_power_of_2_planner!(non_power_of_2_planner_32, Planner32);
    non_power_of_2_planner!(non_power_of_2_planner_64, Planner64);

    macro_rules! wrong_num_points_in_planner {
        ($test_name:ident, $planner:ty, $fft_with_opts_and_plan:ident) => {
            // A regression test to make sure the `Planner` is compatible with fft execution.
            #[should_panic]
            #[test]
            fn $test_name() {
                let n = 16;
                let num_points = 1 << n;

                // We purposely set n = 16 and pass it to the planner.
                // n == 16 == 2^{4} is clearly a power of two, so the planner won't throw it out.
                // However, the call to `fft_with_opts_and_plan` should panic since it tests that the
                // size of the generated twiddle factors is half the size of the input.
                // In this case, we have an input of size 1024 (used for mp3), but we tell the planner the
                // input size is 16.
                let mut planner = <$planner>::new(n, Direction::Forward);

                let mut reals = vec![0.0; num_points];
                let mut imags = vec![0.0; num_points];
                let opts = Options::guess_options(reals.len());

                // this call should panic
                $fft_with_opts_and_plan(&mut reals, &mut imags, &opts, &mut planner);
            }
        };
    }

    wrong_num_points_in_planner!(
        wrong_num_points_in_planner_32,
        Planner32,
        fft_32_with_opts_and_plan
    );
    wrong_num_points_in_planner!(
        wrong_num_points_in_planner_64,
        Planner64,
        fft_64_with_opts_and_plan
    );

    macro_rules! test_fft_correctness {
        ($test_name:ident, $precision:ty, $fft_type:ident, $range_start:literal, $range_end:literal) => {
            #[test]
            fn $test_name() {
                let range = Range {
                    start: $range_start,
                    end: $range_end,
                };

                for k in range {
                    let n: usize = 1 << k;

                    let mut reals: Vec<$precision> = (1..=n).map(|i| i as $precision).collect();
                    let mut imags: Vec<$precision> = (1..=n).map(|i| i as $precision).collect();
                    $fft_type(&mut reals, &mut imags, Direction::Forward);

                    let mut buffer: Vec<Complex<$precision>> = (1..=n)
                        .map(|i| Complex::new(i as $precision, i as $precision))
                        .collect();

                    let mut planner = FftPlanner::new();
                    let fft = planner.plan_fft_forward(buffer.len());
                    fft.process(&mut buffer);

                    reals
                        .iter()
                        .zip(imags.iter())
                        .enumerate()
                        .for_each(|(i, (z_re, z_im))| {
                            let expect_re = buffer[i].re;
                            let expect_im = buffer[i].im;
                            assert_float_closeness(*z_re, expect_re, 0.01);
                            assert_float_closeness(*z_im, expect_im, 0.01);
                        });
                }
            }
        };
    }

    test_fft_correctness!(fft_correctness_32, f32, fft_32, 4, 9);
    test_fft_correctness!(fft_correctness_64, f64, fft_64, 4, 17);

<<<<<<< HEAD
    #[cfg(feature = "complex-nums")]
    #[test]
    fn fft_interleaved_correctness() {
        let n = 4;
        let big_n = 1 << n;
        let mut actual_signal: Vec<_> = (1..=big_n).map(|i| Complex::new(i as f64, 0.0)).collect();
        let mut expected_reals: Vec<_> = (1..=big_n).map(|i| i as f64).collect();
        let mut expected_imags = vec![0.0; big_n];

        fft_64_interleaved(&mut actual_signal, Direction::Forward);
        fft_64(&mut expected_reals, &mut expected_imags, Direction::Forward);

        actual_signal
            .iter()
            .zip(expected_reals)
            .zip(expected_imags)
            .for_each(|((z, z_re), z_im)| {
                assert_float_closeness(z.re, z_re, 1e-10);
                assert_float_closeness(z.im, z_im, 1e-10);
            });

        let n = 4;
        let big_n = 1 << n;
        let mut actual_signal: Vec<_> = (1..=big_n).map(|i| Complex::new(i as f32, 0.0)).collect();
        let mut expected_reals: Vec<_> = (1..=big_n).map(|i| i as f32).collect();
        let mut expected_imags = vec![0.0; big_n];

        fft_32_interleaved(&mut actual_signal, Direction::Forward);
        fft_32(&mut expected_reals, &mut expected_imags, Direction::Forward);

        actual_signal
            .iter()
            .zip(expected_reals)
            .zip(expected_imags)
            .for_each(|((z, z_re), z_im)| {
                assert_float_closeness(z.re, z_re, 1e-10);
                assert_float_closeness(z.im, z_im, 1e-10);
            });
=======
    #[test]
    fn ifft_using_fft() {
        let n = 4;
        let big_n = 1 << n;

        let mut reals: Vec<_> = (1..=big_n).map(|i| i as f64).collect();
        let mut imags: Vec<_> = vec![0.0; big_n];
        println!("{:?}", reals);
        println!("{:?}\n", imags);

        fft_64(&mut reals, &mut imags, Direction::Forward);
        println!("{:?}", reals);
        println!("{:?}\n", imags);

        fft_64(&mut reals, &mut imags, Direction::Reverse);
        println!("{:?}", reals);
        println!("{:?}", imags);

        let mut signal_re = 1.0;

        // Now check that the identity is indeed the original signal we generated above
        for (z_re, z_im) in reals.into_iter().zip(imags.into_iter()) {
            assert_float_closeness(z_re, signal_re, 1e-4);
            assert_float_closeness(z_im, 0.0, 1e-4);
            signal_re += 1.0;
        }
>>>>>>> 899ce9cc
    }
}<|MERGE_RESOLUTION|>--- conflicted
+++ resolved
@@ -230,8 +230,8 @@
     use std::ops::Range;
 
     use utilities::assert_float_closeness;
+    use utilities::rustfft::FftPlanner;
     use utilities::rustfft::num_complex::Complex;
-    use utilities::rustfft::FftPlanner;
 
     use super::*;
 
@@ -348,7 +348,6 @@
     test_fft_correctness!(fft_correctness_32, f32, fft_32, 4, 9);
     test_fft_correctness!(fft_correctness_64, f64, fft_64, 4, 17);
 
-<<<<<<< HEAD
     #[cfg(feature = "complex-nums")]
     #[test]
     fn fft_interleaved_correctness() {
@@ -387,7 +386,8 @@
                 assert_float_closeness(z.re, z_re, 1e-10);
                 assert_float_closeness(z.im, z_im, 1e-10);
             });
-=======
+    }
+
     #[test]
     fn ifft_using_fft() {
         let n = 4;
@@ -414,6 +414,5 @@
             assert_float_closeness(z_im, 0.0, 1e-4);
             signal_re += 1.0;
         }
->>>>>>> 899ce9cc
     }
 }